--- conflicted
+++ resolved
@@ -13,16 +13,6 @@
 from setuptools import setup, Extension, find_packages
 from Cython.Build import cythonize
 
-<<<<<<< HEAD
-=======
-_USE_CPP,_USE_COMPILED = True,True
-try:
-	_USE_CPP      = True if os.environ['USE_CPP']      == 'ON' else False
-	_USE_COMPILED = True if os.environ['USE_COMPILED'] == 'ON' else False
-except:
-	pass
-	
->>>>>>> c83dc8c4
 with open('README.md') as f:
 	readme = f.read()
 
@@ -108,7 +98,6 @@
 				   libraries    = libraries
 				  )
 
-<<<<<<< HEAD
 modules_list = [RK_cpp if options['USE_CPP'] else RK_c] if options['USE_COMPILED'] else []
 
 
@@ -116,14 +105,6 @@
 setup(
 	name="pyRKIntegrator",
 	version="2.1.0",
-=======
-modules_list = [RK_cpp if _USE_CPP else RK_c] if _USE_COMPILED else []
-
-# Main setup
-setup(
-	name="pyRKIntegrator",
-	version="2.0.0",
->>>>>>> c83dc8c4
 	ext_modules=cythonize(modules_list,
 		language_level = str(sys.version_info[0]), # This is to specify python 3 synthax
 		annotate       = False                     # This is to generate a report on the conversion to C code
